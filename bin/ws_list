#!/usr/bin/python2

"""
    workspace++

    ws_list

    python version of ws_list command, no privileges necessary

    list workspaces for all or selected users sorted or unsorted
    with different output formats.
    Reads new YAML configuration files and new YAML workspace database.

    differences to old workspace version
    - usage if YAML file format
    - more options for administrator (configured and root)
        + list expired/moved workspaces

    (c) Holger Berger 2013, 2014, 2015, 2016, 2017, 2018, 2019

    workspace++ is based on workspace by Holger Berger, Thomas Beisel and Martin Hecht

    workspace++ is free software: you can redistribute it and/or modify
    it under the terms of the GNU General Public License as published by
    the Free Software Foundation, either version 3 of the License, or
    (at your option) any later version.

    workspace++ is distributed in the hope that it will be useful,
    but WITHOUT ANY WARRANTY; without even the implied warranty of
    MERCHANTABILITY or FITNESS FOR A PARTICULAR PURPOSE.  See the
    GNU General Public License for more details.

    You should have received a copy of the GNU General Public License
    along with workspace++.  If not, see <http://www.gnu.org/licenses/>.

"""

from __future__ import print_function

import os, os.path, pwd, grp, sys, stat
import glob, time
from optparse import OptionParser


class struct: pass
space2fs={}
spaces=[]

# read a single line from ws.conf of the form: pythonpath: /path/to/python
def read_python_conf():
    for l in open("/etc/ws.conf","r"):
        if 'pythonpath' in l:
            key=l.split(":")[0].strip()
            value=l.split(":")[1].strip()
            if key == 'pythonpath':
                if os.path.isdir(value):
                    sys.path.insert(0,value)
                    break
                else:
                    print("Warning: Invalid pythonpath in ws.conf", file=sys.stderr)

read_python_conf()

import yaml


# print a entry
def printentry(entry, admin, terse, verbose):
    if verbose: terse = False
    if admin:
        print("id:", os.path.basename(entry.name))
    else:
        print("id:", os.path.basename(entry.name)[os.path.basename(entry.name).find('-')+1:])
    print(4*' ','workspace directory  :', entry.workspace)
    print(4*' ','remaining time       :', end=' ')
    if time.time() > entry.expiration:
        print('expired')
    else:
        remaining = entry.expiration-time.time()
        print('%d days %d hours' % (remaining/(24*3600),(remaining%(24*3600))/3600))
    if not terse:
<<<<<<< HEAD
        if entry.comment != "":
            print 4*' ','comment              :', entry.comment
        print 4*' ','creation time        :', time.ctime(entry.creation)
        print 4*' ','expiration date      :', time.ctime(entry.expiration)
=======
        print(4*' ','creation time        :', time.ctime(entry.creation))
        print(4*' ','expiration date      :', time.ctime(entry.expiration))
>>>>>>> 0df75f1f
        for s in spaces:
            if entry.workspace.startswith(s):
                print(4*' ','filesystem name      :', space2fs[s])
    print(4*' ','available extensions :', entry.extensions)
    if verbose:
        print(4*' ','acctcode             :', entry.acctcode)
        print(4*' ','reminder             :', time.ctime(entry.expiration-entry.reminder*(24*3600)))
        print(4*' ','mailaddress          :', entry.mailaddress)

# we have to find out if the calling user is admin before we can process commandline,
# so we have to determine user and read config first, and parse commandline last

# who are we?
uid = os.getuid()
gid = os.getgid()
user = pwd.getpwuid(uid)[0]
group = grp.getgrgid(gid)[0]
groups = [grp.getgrgid(gid_tmp)[0] for gid_tmp in os.getgroups()]

# load config file
config = yaml.load(open('/etc/ws.conf'))

# check admin state
admin = False
if 'admins' in config:
    if user in config['admins']:
        admin = True

# make root always admin, seeing admin options and admin output
# FIXME: eid or uid or both?
if os.geteuid()==0 or os.getuid()==0:
    admin = True

# option configuration
parser = OptionParser(usage="Usage: %prog [options] [pattern]")
parser.add_option('-F', '--filesystem', dest='filesystem', help='filesystem to list workspaces from')
parser.add_option('-g', action="store_true", dest='groupws', default=False, help='also list group workspaces')
parser.add_option('-l', action="store_true", dest='filesystemlist', default=False, help='list available filesystems')
parser.add_option('-s', action="store_true", dest='short', default=False, help='only show names of workspaces')
if admin:
    parser.add_option('-u', action="store", dest='user', help='only show workspaces of selected user')
    parser.add_option('-e', action="store_true", dest='expired', default=False, 
            help='show expired workspaces, can be combined with -F and -u to reduce output, no sorting supported')
parser.add_option('-N', action="store_true", dest='sort_name', default=False, help='sort by name')
parser.add_option('-C', action="store_true", dest='sort_creation', default=False, help='sort by creation')
parser.add_option('-R', action="store_true", dest='sort_remaining', default=False, help='sort by remaining time')
parser.add_option('-r', action="store_true", dest='sort_revert', default=False, help='revert sorting order')
parser.add_option('-t', action="store_true", dest='terse', default=False, help='terse output format')
parser.add_option('-v', action="store_true", dest='verbose', default=False, help='verbose output format')
parser.add_option('-a', action="store_true", dest='all', default=False, help='for compatibility')
(options, args) = parser.parse_args()

# all filesystems or a selected one?
if(options.filesystem): 
    if options.filesystem in config['workspaces']:
        filesystems = [options.filesystem]
    else:
        print("Error: no such filesystem.",file=sys.stderr)
        sys.exit(-1)
else:
    filesystems = config['workspaces'].keys()

# reduce list to allowed filesystems
legal=[]
for f in filesystems:
    userok=True
    if (('user_acl' in config['workspaces'][f] and len(config['workspaces'][f]['user_acl'])>0 ) or 
        ('group_acl' in config['workspaces'][f] and len(config['workspaces'][f]['group_acl'])>0)):
        userok=False
    if 'group_acl' in config['workspaces'][f]:
        for g in groups:
            if g in config['workspaces'][f]['group_acl']:
                userok=True
                break
        if group in config['workspaces'][f]['group_acl']:
            userok=True
    if 'user_acl' in config['workspaces'][f]:
        if user in config['workspaces'][f]['user_acl']:
            userok=True
     # admin can see workspaces from anywhere, but can also restrict
    if userok or admin:
        legal.append(f)

# list workspaces (only allowed ones), exit after done
if options.filesystemlist:
    print('available filesystems:')
    check_default=True
    mydefault=""
    for i in legal:
        if check_default:
            if (('userdefault' in config['workspaces'][i] and user in config['workspaces'][i]['userdefault']) or
               ('groupdefault' in config['workspaces'][i] and group in config['workspaces'][i]['groupdefault'])):
                mydefault=i

    if mydefault=="":
        if 'default' in config: mydefault=config['default']

    for i in legal:
        print(i,end='')
        if i==mydefault: 
            print(" (default)")
        else: 
            print()
    sys.exit(0)

# create mapping from spaces to filesystems
for f in legal:
    for s in config['workspaces'][f]["spaces"]:
        space2fs[s]=f
        spaces.append(s)


# list workspaces, the normal case
sort = options.sort_remaining or options.sort_creation or options.sort_name
entrylist = []
for fs in legal:

    if len(args) == 1:
        filepattern = args[0]
    else:
        filepattern = "*"

    if admin:
        if not options.expired:
            if options.user:
                pattern = os.path.join(config['workspaces'][fs]['database'],options.user+'-'+filepattern)
            else:
                pattern = os.path.join(config['workspaces'][fs]['database'],'*-'+filepattern)
        else:
            if options.user:
                pattern = os.path.join(config['workspaces'][fs]['database'],config['workspaces'][fs]['deleted'],
                                                                                                options.user+'-'+filepattern)
            else:
                pattern = os.path.join(config['workspaces'][fs]['database'],config['workspaces'][fs]['deleted'],'*-'+filepattern)
    else:
        if options.groupws:
            pattern = os.path.join(config['workspaces'][fs]['database'],'*-'+filepattern)
        else:
            pattern = os.path.join(config['workspaces'][fs]['database'],user+'-'+filepattern)

    for ws in glob.glob(pattern):
        if options.groupws:
            if not os.path.basename(ws).startswith(user+"-"):
                mode = os.stat(ws).st_mode
                if not mode & stat.S_IXUSR:
                    continue
                else:
                    try:
                        content = yaml.load(open(ws))
                    except IOError:
                        continue
                    wsgroup = content['group']
                    if group != wsgroup:
                        continue

        if options.short:
            print(os.path.basename(ws)[os.path.basename(ws).find('-')+1:])
        else:
            entry = struct()
            entry.name = ws
            try:
                content = yaml.load(open(ws))
            except IOError:
                continue
            entry.creation = os.path.getctime(ws)
            try:
                entry.expiration = int(content['expiration'])
                entry.extensions = content['extensions']
                entry.acctcode = content['acctcode']
                entry.workspace = content['workspace']
                entry.reminder = int(content['reminder'])
                entry.mailaddress = content['mailaddress']
                try:
                    entry.comment = content['comment']
                except:
                    entry.comment = ""
            except TypeError:  
                # fallback to old file format
                f=open(ws)
                entry.expiration = int(f.readline())
                entry.workspace = f.readline()[:-1]
                entry.acctcode = f.readline()[:-1].split(":")[1]
                entry.extensions = int(f.readline()[:-1].split(":")[1])
                entry.reminder = 0
                entry.mailaddress = ""
                f.close()
            if sort:
                # store for sorting
                entrylist.append(entry)    
            else: 
                # this is the quick way, unsorted output if fastest, data printed as it comes in
                printentry(entry, admin, options.terse, options.verbose)

# list sorted
if sort:
    if options.sort_name: sortedentrylist = sorted(entrylist,key=lambda x: x.name, reverse=options.sort_revert)
    if options.sort_creation: sortedentrylist = sorted(entrylist,key=lambda x: x.creation, reverse=options.sort_revert)
    if options.sort_remaining: sortedentrylist = sorted(entrylist,key=lambda x: x.expiration, reverse=options.sort_revert)

    for entry in sortedentrylist:
        printentry(entry, admin, options.terse, options.verbose)<|MERGE_RESOLUTION|>--- conflicted
+++ resolved
@@ -79,15 +79,10 @@
         remaining = entry.expiration-time.time()
         print('%d days %d hours' % (remaining/(24*3600),(remaining%(24*3600))/3600))
     if not terse:
-<<<<<<< HEAD
         if entry.comment != "":
-            print 4*' ','comment              :', entry.comment
-        print 4*' ','creation time        :', time.ctime(entry.creation)
-        print 4*' ','expiration date      :', time.ctime(entry.expiration)
-=======
+            print(4*' ','comment              :', entry.comment)
         print(4*' ','creation time        :', time.ctime(entry.creation))
         print(4*' ','expiration date      :', time.ctime(entry.expiration))
->>>>>>> 0df75f1f
         for s in spaces:
             if entry.workspace.startswith(s):
                 print(4*' ','filesystem name      :', space2fs[s])
