/*
 *  workspace++
 *
 *  c++ version of workspace utility
 *  a workspace is a temporary directory created in behalf of a user with a limited lifetime.
 *  This version is not DB and configuration compatible with the older version, the DB and
 *  configuration was changed to YAML files.
 *
 *  differences to old workspace version
 *    - usage of YAML file format
 *    - using setuid or capabilities (needs support by filesystem!)
 *    - always moves released workspace away (this change is affecting the user!)
 *
 *  (c) Holger Berger 2013, 2014, 2015
 *
 *  workspace++ is based on workspace by Holger Berger, Thomas Beisel and Martin Hecht
 *
 *  workspace++ is free software: you can redistribute it and/or modify
 *  it under the terms of the GNU General Public License as published by
 *  the Free Software Foundation, either version 3 of the License, or
 *  (at your option) any later version.
 *
 *  workspace++ is distributed in the hope that it will be useful,
 *  but WITHOUT ANY WARRANTY; without even the implied warranty of
 *  MERCHANTABILITY or FITNESS FOR A PARTICULAR PURPOSE.  See the
 *  GNU General Public License for more details.
 *
 *  You should have received a copy of the GNU General Public License
 *  along with workspace++.  If not, see <http://www.gnu.org/licenses/>.
 *
 */


#include <unistd.h>
#include <grp.h>
#include <sys/types.h>
#include <sys/stat.h>
#include <time.h>
#include <pwd.h>
#include <sys/wait.h>


#ifndef SETUID
#include <sys/capability.h>
#else
typedef int cap_value_t;
const int CAP_DAC_OVERRIDE = 0;
const int CAP_CHOWN = 1;
#endif

// C++ stuff
#include <iostream>
#include <string>
#include <vector>

// YAML
#include <yaml-cpp/yaml.h>

// BOOST
#include <boost/regex.hpp>
#include <boost/lexical_cast.hpp>
#include <boost/foreach.hpp>
#include <boost/algorithm/string/predicate.hpp>

#define BOOST_FILESYSTEM_VERSION 3
#define BOOST_FILESYSTEM_NO_DEPRECATED
#include <boost/filesystem.hpp>

// LUA
#ifdef LUACALLOUTS
#include <lua.hpp>
#endif

#include "ws.h"
#include "wsdb.h"

namespace fs = boost::filesystem;
namespace po = boost::program_options;
using boost::lexical_cast;

using namespace std;


/*
 * read global and user config and validate parameters
 */
Workspace::Workspace(const whichclient clientcode, const po::variables_map _opt, const int _duration,
                     string _filesystem)
    : opt(_opt), duration(_duration), filesystem(_filesystem)
{

    // set a umask so users can access db files
    umask(0002);

    // read config
    try {
        config = YAML::LoadFile("/etc/ws.conf");
    } catch (YAML::BadFile) {
        cerr << "Error: no config file!" << endl;
        exit(-1);
    }
    db_uid = config["dbuid"].as<int>();
    db_gid = config["dbgid"].as<int>();

    // lower capabilities to minimum
    drop_cap(CAP_DAC_OVERRIDE, CAP_CHOWN, db_uid);
    // read private config
    raise_cap(CAP_DAC_OVERRIDE);


    // read private config
    raise_cap(CAP_DAC_OVERRIDE);
    try {
        userconfig = YAML::LoadFile("/etc/ws_private.conf");
    } catch (YAML::BadFile) {
        // we do not care
    }

    // lower again, nothing needed
    lower_cap(CAP_DAC_OVERRIDE, db_uid);

    username = getusername(); // FIXME is this correct? what if username given on commandline?

    // valide the input  (opt contains name, duration and filesystem as well)
    validate(clientcode, config, userconfig, opt, filesystem, duration, maxextensions, acctcode);
}

/*
 *  create a workspace and its DB entry
 */
void Workspace::allocate(const string name, const bool extensionflag, const int reminder, const string mailaddress, string user_option) {
    string wsdir;
    int extension;
    long expiration;
#ifdef LUACALLOUTS
    // see if we have a prefix callout
    string prefixcallout;
    lua_State* L;
    if(config["workspaces"][filesystem]["prefix_callout"]) {
        prefixcallout = config["workspaces"][filesystem]["prefix_callout"].as<string>();
        L = lua_open();
        luaL_openlibs(L);
        if(luaL_dofile(L, prefixcallout.c_str())) {
            cerr << "Error: prefix callout script does not exist!" << endl;
            prefixcallout = "";
        }
    }
#endif

    // TODO iterate over list of allowed filesystems here if user did not specify
    // a filesystem. if user did not specify, check all allowed once for existing db entry,
    // and reuse if it exists, otherwise create in <filesystem>

    string dbfilename;
    bool ws_exists = false;
    vector<string> searchlist;
    if(opt.count("filesystem")) {
        searchlist.push_back(opt["filesystem"].as<string>());
    } else {
        searchlist = get_valid_fslist();
    }
    BOOST_FOREACH(string cfilesystem, searchlist) {
      // construct db-entry name, special case if called by root with -x and -u, allows overwrite of maxextensions

      if(extensionflag && user_option.length()>0) {
          dbfilename=config["workspaces"][cfilesystem]["database"].as<string>() + "/"+user_option+"-"+name;
          if(!fs::exists(dbfilename)) {
              cerr << "Error: workspace does not exist, can not be extended!" << endl;
              exit(-1);
          }
      } else {
          if(user_option.length()>0 && (getuid()==0)) {
              dbfilename=config["workspaces"][cfilesystem]["database"].as<string>() + "/"+user_option+"-"+name;
          } else {
              dbfilename=config["workspaces"][cfilesystem]["database"].as<string>() + "/"+username+"-"+name;
          }
      }

      // does db entry exist?
      if(fs::exists(dbfilename)) {
          WsDB dbentry(dbfilename,  config["dbuid"].as<int>(),  config["dbgid"].as<int>());
          wsdir = dbentry.getwsdir();
          extension = dbentry.getextension();
          expiration = dbentry.getexpiration();
          // if it exists, print it, if extension is required, extend it
          if(extensionflag) {
              if ( config["workspaces"][cfilesystem]["extendable"] ) {
                  if ( config["workspaces"][cfilesystem]["extendable"].as<bool>() == false ) {
                      cerr << "Error: workspaces can not be extended in this filesystem." << endl;
                      exit(1);
                  }
              }
              // we allow a user to specify -u -x together, and to extend a workspace if he has rights on the workspace
              if(user_option.length()>0 && (user_option != username) && (getuid() != 0)) {
                  cerr << "Info: you are not owner of the workspace." << endl;
                  if(access(wsdir.c_str(), R_OK|W_OK|X_OK)!=0) {
                      cerr << "Info: and you have no permissions to access the workspace, workspace will not be extended." << endl;
                      exit(-1);
                  }
              }
              cerr << "Info: extending workspace." << endl;
              expiration = time(NULL)+duration*24*3600;
              dbentry.use_extension(expiration);
              extension = dbentry.getextension();
          } else {
              cerr << "Info: reusing workspace." << endl;
          }
          ws_exists = true;
          break;
      }
    }

    if (!ws_exists) {
        if(extensionflag && user_option.length()>0) {
            dbfilename=config["workspaces"][filesystem]["database"].as<string>() + "/"+user_option+"-"+name;
            if(!fs::exists(dbfilename)) {
                cerr << "Error: workspace does not exist, can not be extended!" << endl;
                exit(-1);
            }
        } else {
            if(user_option.length()>0 && (getuid()==0)) {
                dbfilename=config["workspaces"][filesystem]["database"].as<string>() + "/"+user_option+"-"+name;
            } else {
                dbfilename=config["workspaces"][filesystem]["database"].as<string>() + "/"+username+"-"+name;
            }
        }


        // workspace does not exist, we have to create one
        if( config["workspaces"][filesystem]["allocatable"] &&
            config["workspaces"][filesystem]["allocatable"].as<bool>() == false )  {
            cerr << "Error: this workspace can not be used for allocation." << endl;
            exit(1);
        }
        // if it does not exist, create it
        cerr << "Info: creating workspace." << endl;
        // read the possible spaces for the filesystem
        vector<string> spaces = config["workspaces"][filesystem]["spaces"].as<vector<string> >();
        string prefix = "";

        // the lua function "prefix" gets called as prefix(filesystem, username)
#ifdef LUACALLOUTS
        if(prefixcallout!="") {
            lua_getglobal(L, "prefix");
            lua_pushstring(L, filesystem.c_str() );
            lua_pushstring(L, username.c_str() );
            lua_call(L, 2, 1);
            prefix = string("/")+lua_tostring(L, -1);
            cerr << "Info: prefix=" << prefix << endl;
            lua_pop(L,1);
        }
#endif

        // add some randomness
        srand(time(NULL));
        if (user_option.length()>0 && (user_option != username) && (getuid() != 0)) {
            wsdir = spaces[rand()%spaces.size()]+prefix+"/"+username+"-"+name;
        } else {  // we are root and can change owner!
            if (user_option.length()>0 && (getuid()==0)) {
                wsdir = spaces[rand()%spaces.size()]+prefix+"/"+user_option+"-"+name;
            } else {
                wsdir = spaces[rand()%spaces.size()]+prefix+"/"+username+"-"+name;
            }
        }

        // make directory and change owner + permissions
        try {
            raise_cap(CAP_DAC_OVERRIDE);
            fs::create_directories(wsdir);
            lower_cap(CAP_DAC_OVERRIDE, db_uid);
        } catch (...) {
            lower_cap(CAP_DAC_OVERRIDE, db_uid);
            cerr << "Error: could not create workspace directory!"  << endl;
            exit(-1);
        }

        uid_t tuid=getuid();
        gid_t tgid=getgid();

        if (user_option.length()>0) {
            struct passwd *pws = getpwnam(user_option.c_str());
            tuid = pws->pw_uid;
            tgid = pws->pw_gid;
        }

        raise_cap(CAP_CHOWN);
        if(chown(wsdir.c_str(), tuid, tgid)) {
            lower_cap(CAP_CHOWN, db_uid);
            cerr << "Error: could not change owner of workspace!" << endl;
            unlink(wsdir.c_str());
            exit(-1);
        }
        lower_cap(CAP_CHOWN, db_uid);

        raise_cap(CAP_DAC_OVERRIDE);
        if(chmod(wsdir.c_str(), S_IRUSR | S_IWUSR | S_IXUSR)) {
            lower_cap(CAP_DAC_OVERRIDE, db_uid);
            cerr << "Error: could not change permissions of workspace!" << endl;
            unlink(wsdir.c_str());
            exit(-1);
        }
        lower_cap(CAP_DAC_OVERRIDE, db_uid);

        extension = maxextensions;
        expiration = time(NULL)+duration*24*3600;
        WsDB dbentry(dbfilename, wsdir, expiration, extension, acctcode, db_uid, db_gid, reminder, mailaddress);
    }
    cout << wsdir << endl;
    cerr << "remaining extensions  : " << extension << endl;
    cerr << "remaining time in days: " << (expiration-time(NULL))/(24*3600) << endl;

}

/*
 * release a workspace by moving workspace and DB entry into trash
 *
 */
void Workspace::release(string name) {
    string wsdir;

    int dbuid = config["dbuid"].as<int>();
    int dbgid = config["dbgid"].as<int>();

    string dbfilename=config["workspaces"][filesystem]["database"].as<string>()+"/"+username+"-"+name;

    // does db entry exist?
    // cout << "file: " << dbfilename << endl;
    if(fs::exists(dbfilename)) {
        WsDB dbentry(dbfilename,  config["dbuid"].as<int>(),  config["dbgid"].as<int>());
        wsdir = dbentry.getwsdir();

        string timestamp = lexical_cast<string>(time(NULL));

        string dbtargetname = fs::path(dbfilename).parent_path().string() + "/" +
                              config["workspaces"][filesystem]["deleted"].as<string>() +
                              "/" + username + "-" + name + "-" + timestamp;
        // cout << dbfilename.c_str() << "-" << dbtargetname.c_str() << endl;
        raise_cap(CAP_DAC_OVERRIDE);
#ifdef SETUID
        // for filesystem with root_squash, we need to be DB user here
        setegid(dbgid); seteuid(dbuid); 
#endif
        if(rename(dbfilename.c_str(), dbtargetname.c_str())) {
            // cerr << "rename " << dbfilename.c_str() << " -> " << dbtargetname.c_str() << " failed" << endl;
            lower_cap(CAP_DAC_OVERRIDE, config["dbuid"].as<int>());
            cerr << "Error: database entry could not be deleted." << endl;
            exit(-1);
        }
        lower_cap(CAP_DAC_OVERRIDE, config["dbuid"].as<int>());

        // rational: we move the workspace into deleted directory and append a timestamp to name
        // as a new workspace could have same name and releasing the new one would lead to a name
        // collision, so the timestamp is kind of generation label attached to a workspace

        string wstargetname = fs::path(wsdir).parent_path().string() + "/" +
                              config["workspaces"][filesystem]["deleted"].as<string>() +
                              "/" + username + "-" + name + "-" + timestamp;

/*
		cout << "RELEASE:" <<
			"\n  filesystem:" << filesystem <<
			"\n  wstargetname:" << wstargetname << endl;
*/

        // cout << wsdir.c_str() << " - " << wstargetname.c_str() << endl;
        raise_cap(CAP_DAC_OVERRIDE);
        if(rename(wsdir.c_str(), wstargetname.c_str())) {
            // cerr << "rename " << wsdir.c_str() << " -> " << wstargetname.c_str() << " failed " << geteuid() << " " << getuid() << endl;

            // fallback to mv for filesystems where rename() of directories returns EXDEV
            int r = mv(wsdir.c_str(), wstargetname.c_str());
            if(r!=0) {
                lower_cap(CAP_DAC_OVERRIDE, config["dbuid"].as<int>());
                cerr << "Error: could not remove workspace!" << endl;
                exit(-1);
            }
        }
        lower_cap(CAP_DAC_OVERRIDE, config["dbuid"].as<int>());

    } else {
        cerr << "Error: workspace does not exist!" << endl;
        exit(-1);
    }

}


/*
 *  validate the commandline versus the configuration file, to see if the user
 *  is allowed to do what he asks for.
 */
void Workspace::validate(const whichclient wc, YAML::Node &config, YAML::Node &userconfig,
                         po::variables_map &opt, string &filesystem, int &duration, int &maxextensions, string &primarygroup)
{

    // get user name, group names etc
    vector<string> groupnames;

    struct group *grp;
    int ngroups = 128;
    gid_t gids[128];
    int nrgroups;

    nrgroups = getgrouplist(username.c_str(), geteuid(), gids, &ngroups);
    if(nrgroups<=0) {
        cerr << "Error: user in too many groups!" << endl;
    }
    for(int i=0; i<nrgroups; i++) {
        grp=getgrgid(gids[i]);
        if(grp) groupnames.push_back(string(grp->gr_name));
    }
    // get current group
    grp=getgrgid(getegid());
    primarygroup=string(grp->gr_name);

    if (opt.count("debug")) {
        cerr << "debug: primarygroup=" << primarygroup << endl;
    }

    // if the user specifies a filesystem, he must be allowed to use it
    if(opt.count("filesystem")) {

        if (opt.count("debug")) {
            cerr << "debug: filesystem given: " << opt["filesystem"].as<string>() << endl;
        }
        
        // check ACLs
        vector<string>user_acl;
        vector<string>group_acl;

        // check if filesystem is valid
        if (!config["workspaces"][opt["filesystem"].as<string>()]) {
			cerr << "Error: please specify an existing filesystem with -F!" << endl;
            exit(1);
        }

        // read ACL lists
        if ( config["workspaces"][opt["filesystem"].as<string>()]["user_acl"]) {
            BOOST_FOREACH(string v,
                          config["workspaces"][opt["filesystem"].as<string>()]["user_acl"].as<vector<string> >())
                user_acl.push_back(v);
        }

        if ( config["workspaces"][opt["filesystem"].as<string>()]["group_acl"]) {
            BOOST_FOREACH(string v,
                          config["workspaces"][opt["filesystem"].as<string>()]["group_acl"].as<vector<string> >())
                group_acl.push_back(v);
        }

        // check ACLs
        bool userok=true;
        if(user_acl.size()>0 || group_acl.size()>0) {
            userok=false;
            if (opt.count("debug")) {
                cerr << "debug: acls non-empty, all user access denied before check." << endl;
            }
        }

        if( find(group_acl.begin(), group_acl.end(), primarygroup) != group_acl.end() ) {
            userok=true;
            if (opt.count("debug")) {
                cerr << "debug: group found in group acl, access granted." << endl;
            }
        }
#ifdef CHECK_ALL_GROUPS
        BOOST_FOREACH(string grp, groupnames) {
            if( find(group_acl.begin(), group_acl.end(), grp) != group_acl.end() ) {
                userok=true;
                break;
            }
        }
#endif
        if( find(user_acl.begin(), user_acl.end(), username) != user_acl.end() ) {
            userok=true;
            if (opt.count("debug")) {
                cerr << "debug: user found in user acl, access granted." << endl;
            }
        }
        if(!userok && getuid()!=0) {
            cerr << "Error: You are not allowed to use the specified workspace!" << endl;
            exit(4);
        }
    } else {
        // no filesystem specified, figure out which to use
        if (opt.count("debug")) {
            cerr << "debug: no filesystem given, searching..." << endl;
        }
        map<string, string>groups_defaults;
        map<string, string>user_defaults;
        YAML::Node node = config["workspaces"];
        for(YAML::const_iterator it = node.begin(); it!=node.end(); ++it ) {
            // cout << "v=" <<  it->first << endl;
            std::string v = it->first.as<std::string>();
            if (opt.count("debug")) {
                cerr << "debug: searching " << v << endl;
            }
            // check permissions during search, has to be repeated later in case
            // no search performed
            if(wc==WS_Allocate && !opt.count("extension")) {
                if( config["workspaces"] [it->first] ["allocatable"] &&
                    config["workspaces"][it->first]["allocatable"].as<bool>() == false ) {
                    if (opt.count("debug")) {
                        cerr << "debug: not allocatable, skipping " << endl;
                    }
                    continue;
                }
            }
            if(config["workspaces"][it->first]["groupdefault"]) {
                BOOST_FOREACH(string u, config["workspaces"][it->first]["groupdefault"].as<vector<string> >())
                    groups_defaults[u]=v;
            }
            if(config["workspaces"][it->first]["userdefault"]) {
                BOOST_FOREACH(string u, config["workspaces"][it->first]["userdefault"].as<vector<string> >())
                    user_defaults[u]=v;
            }
        }

        if( user_defaults.count(username) > 0 ) {
            filesystem=user_defaults[username];
            if (opt.count("debug")) {
                cerr << "debug: user default, ending search" << endl;
            }
            goto found;
        }
        // name is misleading, this is current group, not primary group
        if( groups_defaults.count(primarygroup) > 0 ) {
            filesystem=groups_defaults[primarygroup];
            if (opt.count("debug")) {
                cerr << "debug: group default, ending search" << endl;
            }
            goto found;
        }
#ifdef CHECK_ALL_GROUPS
        BOOST_FOREACH(string grp, groupnames) {
            if( groups_defaults.count(grp)>0 ) {
                filesystem=groups_defaults[grp];
                goto found;
            }
        }
#endif
        // fallback, if no per user or group default, we use the config default
		try {
        	filesystem=config["default"].as<string>();
            if (opt.count("debug")) {
                cerr << "debug: fallback, using global default, ending search" << endl;
            }
          goto found;
		} catch (...) {
			cerr << "Error: please specify a valid filesystem with -F!" << endl;
            exit(1);
		}
    // fallback, we end here if user does not specify a filesystem and does
    // not have any default
    cerr << "Error: please specify a valid filesystem with -F." << endl;
    cerr << "The administrator did not configure a default filesystem for you." << endl;
    exit(1);
found:
        ;
    }

    if(wc==WS_Allocate) {
        // check durations - userexception in workspace/workspace/global
        int configduration;
        if(userconfig["workspaces"][filesystem]["userexceptions"][username]["duration"]) {
            configduration = userconfig["workspaces"][filesystem]["userexceptions"][username]["duration"].as<int>();
        } else {
            if(config["workspaces"][filesystem]["duration"]) {
                configduration = config["workspaces"][filesystem]["duration"].as<int>();
            } else {
                configduration = config["duration"].as<int>();
            }
        }

        // if we are root, we ignore the limits
        if ( getuid()!=0 && opt["duration"].as<int>() > configduration ) {
            duration = configduration;
            cerr << "Error: Duration longer than allowed for this workspace" << endl;
            cerr << "       setting to allowed maximum of " << duration << endl;
        }

        // get extensions from workspace or default  - userexception in workspace/workspace/global
        if(userconfig["workspaces"][filesystem]["userexceptions"][username]["maxextensions"]) {
            maxextensions = userconfig["workspaces"][filesystem]["userexceptions"][username]["maxextensions"].as<int>();
        } else {
            if(config["workspaces"][filesystem]["maxextensions"]) {
                maxextensions = config["workspaces"][filesystem]["maxextensions"].as<int>();
            } else {
                maxextensions = config["maxextensions"].as<int>();
            }
        }
    }
}

/*
 * fallback for rename in case of EXDEV
 * we do not use system() as we are in setuid
 * and it would fail, and it sucks anyhow,
 */
int Workspace::mv(const char * source, const char *target) {
    pid_t pid;
    int status;
    pid = fork();
    if (pid==0) {
        execl("/bin/mv", "mv", source, target, NULL);
    } else if (pid<0) {
        //
    } else {
        waitpid(pid, &status, 0);
        return WEXITSTATUS(status);
    }
    return 0;
}


/*
 * get user name
 * we have this to avoid cuserid
 */
string Workspace::getusername()
{
    struct passwd *pw;

    pw = getpwuid(getuid());
    return string(pw->pw_name);
}

/*
 * get home of current user, we have this to avoid $HOME
 */
string Workspace::getuserhome()
{
    struct passwd *pw;

    pw = getpwuid(getuid());
    return string(pw->pw_dir);
}


/*
 * get filesystem
 */
string Workspace::getfilesystem()
{
    return filesystem;
}


/*
 * get list of restorable workspaces, as names
 */
vector<string> Workspace::getRestorable(string username)
{
    string dbprefix = config["workspaces"][filesystem]["database"].as<string>() + "/" +
                      config["workspaces"][filesystem]["deleted"].as<string>();

    vector<string> namelist;

    fs::directory_iterator end;
    for (fs::directory_iterator it(dbprefix); it!=end; ++it) {
#if BOOST_VERSION < 105000
        if (boost::starts_with(it->path().filename(), username + "-" )) {
            namelist.push_back(it->path().filename());
        }
#else
        if (boost::starts_with(it->path().filename().string(), username + "-" )) {
            namelist.push_back(it->path().filename().string());
        }
#endif
    }

    return namelist;
}

/*
 * restore a workspace, argument is name of workspace DB entry including username and timestamp, form user-name-timestamp
 */
void Workspace::restore(const string name, const string target, const string username) {
    string dbfilename = fs::path(config["workspaces"][filesystem]["database"].as<string>()).string()
                         + "/" + config["workspaces"][filesystem]["deleted"].as<string>()+"/"+name;

    string targetdbfilename = fs::path(config["workspaces"][filesystem]["database"].as<string>()).string()
                            + "/" + username + "-" + target;

    string targetwsdir;

    // FIXME should root be able to override this?
    if (config["workspaces"][filesystem]["restorable"]) {
        if (config["workspaces"][filesystem]["restorable"].as<bool>() == false) {
            cerr << "Error: it is not possible to restore workspaces in this filesystem." << endl;
            exit(1);
        }
    }


    // check for target existance and get directory name of workspace, which will be target of mv operations
    if(fs::exists(targetdbfilename)) {
        WsDB targetdbentry(targetdbfilename, config["dbuid"].as<int>(),  config["dbgid"].as<int>());
        targetwsdir = targetdbentry.getwsdir();
    } else {
        cerr << "Error: target workspace does not exist!" << endl;
        exit(1);
    }

    if(fs::exists(dbfilename)) {
        WsDB dbentry(dbfilename,  config["dbuid"].as<int>(),  config["dbgid"].as<int>());
        // this is path of original workspace, from this we derive the deleted name
        string wsdir = dbentry.getwsdir();

        // go one up, add deleted subdirectory and add workspace name
        string wssourcename = fs::path(wsdir).parent_path().string() + "/" +
                              config["workspaces"][filesystem]["deleted"].as<string>() +
                              "/" + name;

        raise_cap(CAP_DAC_OVERRIDE);
<<<<<<< HEAD

        int ret = mv(wssourcename.c_str(), targetwsdir.c_str());
=======
        int mv_ret = mv(wssourcename.c_str(), targetwsdir.c_str());
>>>>>>> 78b262fa
#ifdef SETUID
        // get db user to be able to unlink db entry from root_squash filesystems
        setegid(config["dbgid"].as<int>()); seteuid(config["dbuid"].as<int>());
#endif
<<<<<<< HEAD
        if (ret == 0) {
=======
        if (mv_ret == 0) {
>>>>>>> 78b262fa
            unlink(dbfilename.c_str());
        } else {
            cerr << "Error: moving data failed, database entry kept!" << endl;
        }
#ifdef SETUID
        seteuid(0); setegid(0);
#endif
        lower_cap(CAP_DAC_OVERRIDE, config["dbuid"].as<int>());


    } else {
        cerr << "Error: workspace does not exist." << endl;
    }
}


/*
 * drop effective capabilities, except CAP_DAC_OVERRIDE | CAP_CHOWN
 */
void Workspace::drop_cap(cap_value_t cap_arg, int dbuid)
{
#ifndef SETUID
    cap_t caps;
    cap_value_t cap_list[1];

    cap_list[0] = cap_arg;

    caps = cap_init();

    // cap_list[0] = CAP_DAC_OVERRIDE;
    // cap_list[1] = CAP_CHOWN;

    if (cap_set_flag(caps, CAP_PERMITTED, 1, cap_list, CAP_SET) == -1) {
        cerr << "Error: problem with capabilities." << endl;
    }

    if (cap_set_proc(caps) == -1) {
        cerr << "Error: problem dropping capabilities." << endl;
        cap_t cap = cap_get_proc();
        cerr << "Running with capabilities: " << cap_to_text(cap, NULL) << endl;
        cap_free(cap);
    }

    cap_free(caps);
#else
    // seteuid(0);
    if(seteuid(dbuid)) {
        cerr << "Error: can not change uid." << endl;
    }
#endif
}

void Workspace::drop_cap(cap_value_t cap_arg1, cap_value_t cap_arg2, int dbuid)
{
#ifndef SETUID
    cap_t caps;
    cap_value_t cap_list[2];

    cap_list[0] = cap_arg1;
    cap_list[1] = cap_arg2;

    caps = cap_init();

    // cap_list[0] = CAP_DAC_OVERRIDE;
    // cap_list[1] = CAP_CHOWN;

    if (cap_set_flag(caps, CAP_PERMITTED, 2, cap_list, CAP_SET) == -1) {
        cerr << "Error: problem with capabilities." << endl;
    }

    if (cap_set_proc(caps) == -1) {
        cerr << "Error: problem dropping capabilities." << endl;
        cap_t cap = cap_get_proc();
        cerr << "Running with capabilities: " << cap_to_text(cap, NULL) << endl;
        cap_free(cap);
    }

    cap_free(caps);
#else
    // seteuid(0);
    if(seteuid(dbuid)) {
        cerr << "Error: can not change uid." << endl;
    }
#endif

}

/*
 * remove a capability from the effective set
 */
void Workspace::lower_cap(int cap, int dbuid)
{
#ifndef SETUID
    cap_t caps;
    cap_value_t cap_list[1];

    caps = cap_get_proc();

    cap_list[0] = cap;
    if (cap_set_flag(caps, CAP_EFFECTIVE, 1, cap_list, CAP_CLEAR) == -1) {
        cerr << "Error: problem with capabilities." << endl;
    }

    if (cap_set_proc(caps) == -1) {
        cerr << "Error: problem lowering capabilities." << endl;
        cap_t cap = cap_get_proc();
        cerr << "Running with capabilities: " << cap_to_text(cap, NULL) << endl;
        cap_free(cap);
    }

    cap_free(caps);
#else
    // seteuid(0);

    if(seteuid(dbuid)) {
        cerr << "Error: can not change uid." << endl;
    }
#endif
}

/*
 * add a capability to the effective set
 */
void Workspace::raise_cap(int cap)
{
#ifndef SETUID
    cap_t caps;
    cap_value_t cap_list[1];

    caps = cap_get_proc();

    cap_list[0] = cap;
    if (cap_set_flag(caps, CAP_EFFECTIVE, 1, cap_list, CAP_SET) == -1) {
        cerr << "Error: problem with capabilities." << endl;
    }

    if (cap_set_proc(caps) == -1) {
        cerr << "Error: problem raising capabilities." << endl;
        cap_t cap = cap_get_proc();
        cerr << "Running with capabilities: " << cap_to_text(cap, NULL) << endl;
        cap_free(cap);
    }

    cap_free(caps);
#else
    if (seteuid(0)) {
        cerr << "Error: can not change uid." << endl;
    }
#endif
}

std::vector<string> Workspace::get_valid_fslist() {
  vector<string> fslist;

  // get user name, group names etc
  vector<string> groupnames;

  struct group *grp;
  int ngroups = 128;
  gid_t gids[128];
  int nrgroups;
  string primarygroup;

  nrgroups = getgrouplist(username.c_str(), geteuid(), gids, &ngroups);
  if(nrgroups<=0) {
      cerr << "Error: user in too many groups!" << endl;
  }
  for(int i=0; i<nrgroups; i++) {
      grp=getgrgid(gids[i]);
      if(grp) groupnames.push_back(string(grp->gr_name));
  }
  // get current group
  grp=getgrgid(getegid());
  primarygroup=string(grp->gr_name);

  // iterate over all filesystems and search the ones allowed for current user
  YAML::Node node = config["workspaces"];
  for(YAML::const_iterator it = node.begin(); it!=node.end(); ++it ) {
      std::string cfilesystem = it->first.as<std::string>();
      // check ACLs
      vector<string>user_acl;
      vector<string>group_acl;

      // read ACL lists
      if ( config["workspaces"][cfilesystem]["user_acl"]) {
          BOOST_FOREACH(string v,
                        config["workspaces"][cfilesystem]["user_acl"].as<vector<string> >())
              user_acl.push_back(v);
      }
      if ( config["workspaces"][cfilesystem]["group_acl"]) {
          BOOST_FOREACH(string v,
                        config["workspaces"][cfilesystem]["group_acl"].as<vector<string> >())
              group_acl.push_back(v);
      }

      // check ACLs
      bool userok=true;
      if(user_acl.size()>0 || group_acl.size()>0) userok=false;

      if( find(group_acl.begin(), group_acl.end(), primarygroup) != group_acl.end() ) {
          userok=true;
      }
#ifdef CHECK_ALL_GROUPS
      BOOST_FOREACH(string grp, groupnames) {
          if( find(group_acl.begin(), group_acl.end(), grp) != group_acl.end() ) {
              userok=true;
              break;
          }
      }
#endif
      if( find(user_acl.begin(), user_acl.end(), username) != user_acl.end() ) {
          userok=true;
      }
      if(userok || getuid()==0) {
          fslist.push_back(cfilesystem);
      }
  }
  return fslist;
}<|MERGE_RESOLUTION|>--- conflicted
+++ resolved
@@ -712,21 +712,13 @@
                               "/" + name;
 
         raise_cap(CAP_DAC_OVERRIDE);
-<<<<<<< HEAD
 
         int ret = mv(wssourcename.c_str(), targetwsdir.c_str());
-=======
-        int mv_ret = mv(wssourcename.c_str(), targetwsdir.c_str());
->>>>>>> 78b262fa
 #ifdef SETUID
         // get db user to be able to unlink db entry from root_squash filesystems
         setegid(config["dbgid"].as<int>()); seteuid(config["dbuid"].as<int>());
 #endif
-<<<<<<< HEAD
         if (ret == 0) {
-=======
-        if (mv_ret == 0) {
->>>>>>> 78b262fa
             unlink(dbfilename.c_str());
         } else {
             cerr << "Error: moving data failed, database entry kept!" << endl;
