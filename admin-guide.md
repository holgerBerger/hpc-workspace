--- conflicted
+++ resolved
@@ -28,19 +28,12 @@
 - for the duration of a job or a job campaign
 
 Typically a workspace will be deleted
-<<<<<<< HEAD
-- because the job or campaign ended, and the users releases the directory
-- because the maximum lifetime of the workspace is reached
-
-A friendly user or a user short on quota probably removes the data before releasing 
-the workspace.
-=======
+
 - because the job or campaign ended, and the users releases the directory, or
 - because the maximum lifetime of the workspace is reached
 
 A friendly user or a user short on quota probably wants to remove the data before releasing 
 the workspace to regain quota.
->>>>>>> f83cbdf2
 
 The workspace tool set offers the possibility to keep expired data for some time
 in a restorable state, and users can restore the data without administrator intervention
@@ -51,35 +44,23 @@
 
 ## basic components
 
-<<<<<<< HEAD
-The tools main components are user visible commands (ws_allocate, ws_release, ws_list, and others),
-the configuration file /etc/ws.conf and the administrators tools like the cleaner removing
-the workspaces.
-=======
 The tool sets main components are user visible commands (*ws_allocate*, *ws_release*, *ws_list* and others),
 the configuration file ```/etc/ws.conf``` and the administrator's tools like the cleaner removing
 the workspaces and other helpers like a validation tool for the configuration file.
->>>>>>> f83cbdf2
+
 
 All configuration is in ```/etc/ws.conf```.
 
 ## installation
 
 the workspace tools use CMake for configuration and building, make sure it is installed, you will
-<<<<<<< HEAD
-also need a C++ compiler, GCC is tested.
-=======
 also need a C++ compiler, tested is GCC (on ubuntu and redhat).
->>>>>>> f83cbdf2
+
 Furthermore it uses the boost components ```system filesystem regex program_options```.
 It also needs terminfo or ncurses, and libyaml-cpp. You can use ```getyamlcpp.sh``` to get and compile
 a local libyaml-cpp into the source directory.
 
-<<<<<<< HEAD
-The default is to use setuid executables for those parts of the tools needing it (ws_allocate, ws_release,
-and ws_restore). You can enable a capability aware variant using ccmake, but this is not encouraged, most network
-filesystems and some linux distributions do not support capabilites. 
-=======
+
 Complete list is
 - c++ compiler (no c++1x needed so far) (g++ and clang++ tested)
 - boost_system
@@ -96,7 +77,7 @@
 The default is to use setuid executables for those parts of the tools needing it (*ws_allocate*, *ws_release*
 and *ws_restore*). You can enable a capability aware variant using ccmake, but this is not encouraged, most network
 filesystems and some linux distributions do not support capabilities. 
->>>>>>> f83cbdf2
+
 
 Only the setuid version is under regression testing.
 
@@ -185,13 +166,10 @@
 
 #### smtphost
 
-<<<<<<< HEAD
-FQDN of SMTP server (no authentication supported), this is used to send reminder mails for
-expiring workshops and to send calendar entries.
-=======
+
 FQDN of SMTP server (no authentification supported), this is used to send reminder mails for
 expiring workspaces and to send calendar entries.
->>>>>>> f83cbdf2
+
 
 #### mail_from
 
@@ -273,11 +251,9 @@
 #### database
 
 the directory where the DB is stored. The DB is simply a directory having one YAML file per workspace.
-<<<<<<< HEAD
-This directory should be owned by dbuid and dbgid. 
-=======
+
 This directory should be owned by *dbuid* and *dbgid*. 
->>>>>>> f83cbdf2
+
 
 If your filesystem is slow for metadata, it might make sense
 to put the DB on e.g. a NFS filesystem, but the DB is not accessed without any reason and
@@ -357,13 +333,10 @@
 Option for migrations.
 This allows to flag a workspace as being non-allocatable, by giving the value ```no```.
 Default is ```yes```.
-<<<<<<< HEAD
-In that case, no new workspaces can be created, this can be used to phase out a workspace,
-by moving the default of users to another one.
-=======
+
 In that case, no new workspaces can be created, this can be used to phase a workspace out,
 by moving the default of users to e.g. another filesystem.
->>>>>>> f83cbdf2
+
 
 #### extendable
 
